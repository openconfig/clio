--- conflicted
+++ resolved
@@ -67,15 +67,9 @@
 	github.com/go-viper/mapstructure/v2 v2.2.1 // indirect
 	github.com/gobwas/glob v0.2.3 // indirect
 	github.com/gogo/protobuf v1.3.2 // indirect
-<<<<<<< HEAD
-	github.com/golang/glog v1.2.4 // indirect
-	github.com/golang/groupcache v0.0.0-20210331224755-41bb18bfe9da // indirect
-	github.com/golang/snappy v0.0.4 // indirect
-=======
 	github.com/golang/glog v1.2.5 // indirect
 	github.com/golang/snappy v1.0.0 // indirect
 	github.com/google/go-tpm v0.9.5 // indirect
->>>>>>> 028948aa
 	github.com/google/uuid v1.6.0 // indirect
 	github.com/grpc-ecosystem/grpc-gateway/v2 v2.26.3 // indirect
 	github.com/hashicorp/go-version v1.7.0 // indirect
